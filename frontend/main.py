--- conflicted
+++ resolved
@@ -29,45 +29,9 @@
 # Titre centré
 st.markdown("<h1>🏥 Bienvenue sur Care Pulse</h1>", unsafe_allow_html=True)
 
-<<<<<<< HEAD
 # Utilisation de st.columns pour centrer l'image et le texte
-col1, col2, col3 = st.columns([1, 2, 1])  # Ajustez la largeur des colonnes
+col1, col2, col3 = st.columns([1, 2, 1])  # Ajuste la largeur des colonnes
 
 with col2:
-    st.image("./care_pulse.png", use_container_width=False, width=420)  # Image centrée dans la colonne du milieu
-    st.write("Nous vous souhaitons la bienvenue sur notre plateforme !")
-=======
-<<<<<<< HEAD
-# Styling for big choice buttons
-button_style = """
-    display: flex;
-    justify-content: center;
-    align-items: center;
-    width: 100%;
-    height: 120px;
-    font-size: 24px;
-    font-weight: bold;
-    border-radius: 10px;
-    margin: 10px 0;
-"""
-
-# Interface pour choisir (Grandes cases)
-if st.button("👨‍⚕️ Médecin", key="doctor_btn", help="Accéder à l'interface médecin", use_container_width=True):
-    st.session_state.role = "doctor"
-    st.rerun()
-
-if st.button("👤 Patient", key="patient_btn", help="Accéder à l'interface patient", use_container_width=True):
-    st.session_state.role = "patient"
-    st.rerun()
-
-# Redirection automatique
-if st.session_state.role == "doctor":
-    st.session_state.role = None  # Reset the role to avoid multiple redirections
-    st.switch_page("pages/doctor")  # Switch to the doctor page
-
-elif st.session_state.role == "patient":
-    st.session_state.role = None  # Reset the role
-    st.switch_page("pages/patient")  # Switch to the patient page
-=======
->>>>>>> refs/remotes/origin/main
->>>>>>> a2965b75
+    st.image("./care_pulse.png", use_container_width=False, caption="Care Pulse", width=420)  # Image centrée dans la colonne du milieu
+    st.write("Nous vous souhaitons la bienvenue sur notre plateforme !")